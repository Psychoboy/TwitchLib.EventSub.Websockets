--- conflicted
+++ resolved
@@ -29,14 +29,8 @@
   </PropertyGroup>
 
   <ItemGroup>
-<<<<<<< HEAD
     <PackageReference Include="Microsoft.Extensions.Logging" Version="8.0.0" />
-    <PackageReference Include="TwitchLib.EventSub.Core" Version="2.5.2" />
 	  <PackageReference Include="System.Text.Json" Version="8.0.3" />
-=======
-    <PackageReference Include="Microsoft.Extensions.Logging" Version="7.0.0" />
-	<PackageReference Include="System.Text.Json" Version="7.0.2" />
->>>>>>> 722f1599
   </ItemGroup>
 
   <ItemGroup Condition=" '$(TargetFramework)' == 'netstandard2.0' ">
