--- conflicted
+++ resolved
@@ -91,7 +91,6 @@
             }
         }
 
-<<<<<<< HEAD
 #if NET6_0_OR_GREATER
         /// <summary>
         /// Background operation to process incoming data via the websocket
@@ -136,9 +135,34 @@
                         case WebSocketMessageType.Text:
                         {
                             var intermediate = MemoryPool<char>.Shared.Rent(payloadSize).Memory;
-=======
->>>>>>> 42ec4882
-
+
+                            if (payloadSize == 0)
+                                continue;
+
+                            decoder.Convert(store.Span[..payloadSize], intermediate.Span, true, out _, out var charsCount, out _);
+                            var message = intermediate[..charsCount];
+
+                            OnDataReceived?.Invoke(this, new DataReceivedArgs { Message = message.Span.ToString() });
+                            payloadSize = 0;
+                            break;
+                        }
+                        case WebSocketMessageType.Binary:
+                            break;
+                        case WebSocketMessageType.Close:
+                            _logger?.LogWebsocketClosed((WebSocketCloseStatus)_webSocket.CloseStatus!, _webSocket.CloseStatusDescription!);
+                            break;
+                        default:
+                            throw new ArgumentOutOfRangeException();
+                    }
+                }
+                catch (Exception ex)
+                {
+                    OnErrorOccurred?.Invoke(this, new ErrorOccuredArgs { Exception = ex });
+                    break;
+                }
+            }
+        }
+#else
         /// <summary>
         /// Background operation to process incoming data via the websocket
         /// </summary>
@@ -150,7 +174,7 @@
 
             var buffer = new ArraySegment<byte>(new byte[minimumBufferSize]);
             var payloadSize = 0;
-
+            
             while (IsConnected)
             {
                 try
@@ -165,32 +189,32 @@
                         if (buffer.Array == null)
                             continue;
 
-                        memory.Write(buffer.Array, buffer.Offset, receiveResult.Count);
+                        await memory.WriteAsync(buffer.Array, buffer.Offset, receiveResult.Count);
                         payloadSize += receiveResult.Count;
                     } while (!receiveResult.EndOfMessage);
 
                     switch (receiveResult.MessageType)
                     {
                         case WebSocketMessageType.Text:
-                            {
-                                if (payloadSize == 0)
-                                    continue;
-
-                                memory.Seek(0, SeekOrigin.Begin);
-
-                                var reader = new StreamReader(memory, Encoding.UTF8);
-
-                                OnDataReceived?.Invoke(this, new DataReceivedArgs { Message = await reader.ReadToEndAsync() });
-
-                                memory.Dispose();
-                                reader.Dispose();
-                                break;
-                            }
+                        {
+                            if (payloadSize == 0)
+                                continue;
+
+                            memory.Seek(0, SeekOrigin.Begin);
+
+                            var reader = new StreamReader(memory, Encoding.UTF8);
+
+                            OnDataReceived?.Invoke(this, new DataReceivedArgs { Message = await reader.ReadToEndAsync() });
+
+                            memory.Dispose();
+                            reader.Dispose();
+                            break;
+                        }
                         case WebSocketMessageType.Binary:
                             break;
                         case WebSocketMessageType.Close:
                             if (_webSocket.CloseStatus != null)
-                                _logger?.LogCritical($"{(WebSocketCloseStatus)_webSocket.CloseStatus} - {_webSocket.CloseStatusDescription}");
+                                _logger?.LogWebsocketClosed((WebSocketCloseStatus)_webSocket.CloseStatus!, _webSocket.CloseStatusDescription!);
                             break;
                         default:
                             throw new ArgumentOutOfRangeException();
@@ -204,7 +228,7 @@
                 }
             }
         }
-
+#endif
         /// <summary>
         /// Cleanup of any unused resources as per IDisposable guidelines
         /// </summary>
